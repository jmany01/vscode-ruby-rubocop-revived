{
  "name": "ruby-rubocop",
  "version": "0.8.3",
  "publisher": "misogi",
  "displayName": "ruby-rubocop",
  "description": "execute rubocop for current Ruby code.",
  "engines": {
    "vscode": "^1.32.0"
  },
  "icon": "images/rubocop.png",
  "repository": {
    "type": "git",
    "url": "https://github.com/misogi/vscode-ruby-rubocop.git"
  },
  "categories": [
    "Programming Languages",
    "Linters"
  ],
  "activationEvents": [
    "onLanguage:ruby",
    "onCommand:ruby.rubocop"
  ],
  "main": "./out/src/extension",
  "scripts": {
    "vscode:prepublish": "tsc -p ./",
    "format": "tsfmt -r src/*",
    "compile": "tsc -watch -p ./",
    "postinstall": "node ./node_modules/vscode/bin/install",
    "test": "node ./node_modules/vscode/bin/test"
  },
  "contributes": {
    "languages": [
      {
        "id": "ruby",
        "extensions": [
          ".rb"
        ]
      },
      {
        "id": "gemfile",
        "filenamePatterns": [
          "Gemfile"
        ]
      }
    ],
    "commands": [
      {
        "command": "ruby.rubocop",
        "title": "Ruby: lint by rubocop"
      },
      {
        "command": "editor.action.formatDocument",
        "title": "Ruby: autocorrect by rubocop"
      }
    ],
    "keybindings": [
      {
        "key": "shift+ctrl+r",
        "command": "editor.action.formatDocument",
        "when": "editorLangId == 'ruby' || editorLangId == 'gemfile'"
      }
    ],
    "configuration": {
      "type": "object",
      "title": "Ruby-Rubocop configuration",
      "properties": {
        "ruby.rubocop.executePath": {
          "type": "string",
          "default": "",
          "description": "execution path of rubocop."
        },
        "ruby.rubocop.configFilePath": {
          "type": "string",
          "default": "",
          "description": "Filepath to the configuration file for Rubocop"
        },
        "ruby.rubocop.onSave": {
          "type": "boolean",
          "default": true,
          "description": "execute rubocop on save."
        },
        "ruby.rubocop.useBundler": {
          "type": "boolean",
          "default": false,
          "description": "execute rubocop using bundler (ie 'bundle exec rubocop')"
        },
        "ruby.rubocop.suppressRubocopWarnings": {
          "type": "boolean",
          "default": false,
          "description": "Suppress warnings from rubocop and attempt to run regardless. (Useful if you share a rubocop.yml file and run into unrecognized cop errors you know are okay.)"
        }
      }
    }
  },
  "devDependencies": {
<<<<<<< HEAD
    "@types/chai": "^4.1.7",
    "@types/mocha": "^5.2.6",
    "@types/node": "^11.11.6",
=======
    "@types/chai": "^4.2.9",
    "@types/mocha": "^5.2.6",
    "@types/node": "^13.7.7",
>>>>>>> c99fb81a
    "chai": "^4.2.0",
    "mocha": "^6.0.2",
    "proxyquire": "^2.1.0",
    "sinon": "^7.3.0",
    "tslint": "^5.1.0",
<<<<<<< HEAD
    "typescript": "3.3.4000",
=======
    "typescript": "^3.8.3",
>>>>>>> c99fb81a
    "typescript-formatter": "^7.2.2",
    "vscode": "^1.1.0"
  }
}<|MERGE_RESOLUTION|>--- conflicted
+++ resolved
@@ -93,25 +93,15 @@
     }
   },
   "devDependencies": {
-<<<<<<< HEAD
-    "@types/chai": "^4.1.7",
-    "@types/mocha": "^5.2.6",
-    "@types/node": "^11.11.6",
-=======
     "@types/chai": "^4.2.9",
     "@types/mocha": "^5.2.6",
     "@types/node": "^13.7.7",
->>>>>>> c99fb81a
     "chai": "^4.2.0",
     "mocha": "^6.0.2",
     "proxyquire": "^2.1.0",
     "sinon": "^7.3.0",
     "tslint": "^5.1.0",
-<<<<<<< HEAD
-    "typescript": "3.3.4000",
-=======
     "typescript": "^3.8.3",
->>>>>>> c99fb81a
     "typescript-formatter": "^7.2.2",
     "vscode": "^1.1.0"
   }
